--- conflicted
+++ resolved
@@ -238,10 +238,6 @@
       for (const key of allKeys) {
         try {
           const cached = await dbService.getItem(key);
-<<<<<<< HEAD
-          if (!cached || this.isExpired(cached.timestamp)) {
-            await this.deleteItem(key);
-=======
           if (!cached || this.isExpired(cached.lastChecked)) {
             await dbService.deleteItem(key);
 
@@ -249,7 +245,6 @@
             const cleanKey = key.replace('linkedin_cache:', '');
             this.inMemoryCache.delete(cleanKey);
 
->>>>>>> 205e1f69
             results.removed++;
           }
         } catch (error) {
