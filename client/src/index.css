@tailwind base;
@tailwind components;
@tailwind utilities;

/* Custom base styles */
body {
  margin: 0;
  font-family: -apple-system, BlinkMacSystemFont, 'Segoe UI', 'Roboto', 'Oxygen',
    'Ubuntu', 'Cantarell', 'Fira Sans', 'Droid Sans', 'Helvetica Neue',
    sans-serif;
  -webkit-font-smoothing: antialiased;
  -moz-osx-font-smoothing: grayscale;
  background-color: #f9fafb;
  color: #1f2937;
}

code {
  font-family: source-code-pro, Menlo, Monaco, Consolas, 'Courier New',
    monospace;
}

/* Custom component styles */
@layer components {
  .btn-primary {
<<<<<<< HEAD
    @apply bg-orange-500 text-white font-semibold py-2 px-4 rounded-lg transition-all duration-200 hover:bg-orange-600 hover:shadow-lg disabled:opacity-60 disabled:cursor-not-allowed;
=======
    @apply bg-gradient-to-r from-white to-primary-500 text-gray-900 font-semibold py-2 px-4 rounded-lg transition-all duration-200 hover:shadow-lg hover:-translate-y-0.5 disabled:opacity-60 disabled:cursor-not-allowed disabled:transform-none;
>>>>>>> 205e1f69
  }

  .btn-secondary {
    @apply bg-gray-100 text-gray-800 font-semibold py-2 px-4 rounded-lg border border-gray-300 transition-all duration-200 hover:bg-gray-200;
  }

  .btn-approve {
    @apply bg-green-500 text-white font-semibold py-2 px-4 rounded-md text-sm transition-all duration-200 hover:bg-green-600 hover:-translate-y-0.5 disabled:opacity-60 disabled:cursor-not-allowed disabled:transform-none flex items-center gap-1;
  }

  .btn-reject {
    @apply bg-red-500 text-white font-semibold py-2 px-4 rounded-md text-sm transition-all duration-200 hover:bg-red-600 hover:-translate-y-0.5 disabled:opacity-60 disabled:cursor-not-allowed disabled:transform-none flex items-center gap-1;
  }

  .loading-spinner {
    @apply inline-block w-5 h-5 border-2 border-gray-200 border-t-orange-500 rounded-full animate-spin mr-2;
  }

  .error-message {
    @apply bg-red-50 text-red-700 p-4 rounded-lg mb-4 border border-red-200;
  }

  .success-message {
    @apply bg-green-50 text-green-700 p-4 rounded-lg mb-4 border border-green-200;
  }

  .card {
    @apply bg-white rounded-xl p-6 shadow-md border border-gray-200 transition-all duration-200 hover:shadow-lg flex flex-col;
    gap: 0.75rem;
  }

  .form-input {
    @apply w-full px-3 py-2 border border-gray-300 rounded-lg text-base transition-all duration-200 focus:outline-none focus:border-orange-500 focus:ring-2 focus:ring-orange-200;
  }

  .table-header {
    @apply bg-gray-50 border-b-2 border-gray-200;
  }

  .table-row {
    @apply border-b border-gray-200 hover:bg-gray-50 transition-colors duration-150;
  }
}

/* Product card specific styles */
.product-card-container {
  height: 500px;
  min-height: 500px;
  max-height: 500px;
  width: 100%;
  position: relative;
  margin-bottom: 1.5rem;
  overflow-y: auto;
  scrollbar-width: thin;
  scrollbar-color: rgba(237, 137, 54, 0.5) rgba(237, 137, 54, 0.1);
}

.product-card-container::-webkit-scrollbar {
  width: 6px;
}

.product-card-container::-webkit-scrollbar-track {
  background: rgba(237, 137, 54, 0.1);
  border-radius: 10px;
}

.product-card-container::-webkit-scrollbar-thumb {
  background-color: rgba(237, 137, 54, 0.5);
  border-radius: 10px;
}

.product-card {
  @apply flex flex-col w-full p-4 space-y-2;
  height: auto;
  min-height: 500px;
  background: linear-gradient(145deg, #ffffff 0%, #fef7f5 100%);
  border-radius: 0.75rem;
  box-shadow: 0 4px 6px -1px rgba(0, 0, 0, 0.1), 0 2px 4px -1px rgba(0, 0, 0, 0.06);
  border: 1px solid rgba(229, 231, 235, 1);
  overflow-y: auto;
  scrollbar-width: thin;
  scrollbar-color: rgba(237, 137, 54, 0.5) rgba(237, 137, 54, 0.1);
}

.product-card::-webkit-scrollbar {
  width: 6px;
}

.product-card::-webkit-scrollbar-track {
  background: rgba(237, 137, 54, 0.1);
  border-radius: 10px;
}

.product-card::-webkit-scrollbar-thumb {
  background-color: rgba(237, 137, 54, 0.5);
  border-radius: 10px;
}

.product-card .card-header {
  @apply mb-3 flex flex-col gap-2;
}

.product-card .card-body {
  @apply flex flex-col space-y-3;
  min-height: 0;
}

.product-card .card-footer {
  @apply mt-auto px-4 py-2 sticky bottom-0 bg-gradient-to-b from-transparent to-[#fef7f5];
}

/* Swipe card animation styles */
.swipe-card-container {
  @apply relative w-full;
  height: 500px;
  min-height: 500px;
  max-height: 500px;
}

.swipe-card {
  @apply absolute inset-0 bg-gradient-to-br from-white to-[#fef7f5] rounded-xl shadow-md border border-gray-200 p-4 space-y-2 overflow-y-auto;
  height: 100%;
  min-height: 100%;
  max-height: 100%;
  transition: transform 0.3s ease, opacity 0.3s ease;
  scrollbar-width: thin;
  scrollbar-color: rgba(237, 137, 54, 0.5) rgba(237, 137, 54, 0.1);
  z-index: 10;
}

.swipe-card::-webkit-scrollbar {
  width: 6px;
}

.swipe-card::-webkit-scrollbar-track {
  background: rgba(237, 137, 54, 0.1);
  border-radius: 10px;
}

.swipe-card::-webkit-scrollbar-thumb {
  background-color: rgba(237, 137, 54, 0.5);
  border-radius: 10px;
}

/* Swipe animations */
.swipe-card.swiping-left {
  transform: translateX(-120vw) rotate(-30deg);
  opacity: 0;
  transition: transform 0.5s ease, opacity 0.3s ease;
}

.swipe-card.swiping-right {
  transform: translateX(120vw) rotate(30deg);
  opacity: 0;
  transition: transform 0.5s ease, opacity 0.3s ease;
}

/* Swipe overlays */
.swipe-overlay {
  @apply absolute inset-0 flex items-center justify-center rounded-xl bg-opacity-70;
  transition: opacity 0.3s ease;
  pointer-events: none;
  opacity: 0;
}

.swipe-overlay.accept {
  @apply bg-green-500;
}

.swipe-overlay.reject {
  @apply bg-red-500;
}

.swipe-card:hover .swipe-overlay.accept,
.swipe-card.swiping-right .swipe-overlay.accept {
  opacity: 0.7;
}

.swipe-card:hover .swipe-overlay.reject,
.swipe-card.swiping-left .swipe-overlay.reject {
  opacity: 0.7;
}

.swipe-overlay.accept::after {
  content: '✓';
  font-size: 48px;
  color: white;
}

.swipe-overlay.reject::after {
  content: '✕';
  font-size: 48px;
  color: white;
}

/* Upvote button styles */
.upvote-badge {
  @apply flex items-center justify-center rounded-full shadow-md transition-all duration-200 hover:shadow-lg;
  width: 40px;
  height: 40px;
}

.upvote-badge.voted {
  @apply bg-orange-500 text-white border border-orange-600;
}

.upvote-badge:not(.voted) {
  @apply bg-white text-orange-500 border border-gray-200 hover:border-orange-300;
}

.upvote-badge:hover {
  transform: translateY(-2px);
}

/* LinkedIn button styles */
.linkedin-button {
  @apply bg-[#0077b5] text-white hover:bg-[#0069a0] font-medium text-sm flex items-center px-3 py-1 rounded-md transition-colors duration-200;
}

/* Category badge styles */
.category-badge {
  @apply px-3 py-1 rounded-full text-xs font-semibold;
}

.category-badge.artificial-intelligence,
.category-badge.developer-tools {
  @apply bg-orange-100 text-orange-800 border border-orange-200;
}

/* Line clamp for consistent card heights */
.line-clamp-3 {
  display: -webkit-box;
  -webkit-line-clamp: 3;
  -webkit-box-orient: vertical;
  overflow: hidden;
}

.line-clamp-4 {
  display: -webkit-box;
  -webkit-line-clamp: 4;
  -webkit-box-orient: vertical;
  overflow: hidden;
}

/* Responsive Design */
@media (max-width: 1024px) {
  .product-card {
    @apply p-4;
  }

  .product-card .card-footer {
    @apply px-4 py-2;
  }

  .swipe-card-container {
    @apply p-4;
  }
}

@media (max-width: 768px) {
  .product-card {
    @apply p-4;
    height: 450px;
    min-height: 450px;
    max-height: 450px;
  }

  .product-card .card-footer {
    @apply px-4 py-2;
  }

  .swipe-card-container {
    height: 450px;
    min-height: 450px;
    max-height: 450px;
  }
}

@media (max-width: 480px) {
  .product-card-container {
    height: 350px;
    min-height: 350px;
    max-height: 350px;
    margin: 0 auto 1.5rem auto;
    width: 95%;
  }
  
  .product-card {
    @apply p-3;
    height: auto;
    min-height: 350px;
  }

  .product-card .card-header img, .product-card .card-header .no-image {
    @apply w-7 h-7;
  }

  .product-card .card-header h3 {
    @apply text-base;
  }

  .product-card .card-footer {
    @apply px-3 py-2;
  }

  .text-sm {
    @apply text-xs;
  }

  .upvote-badge {
    @apply w-8 h-8;
  }

  .upvote-badge svg {
    @apply w-4 h-4;
  }

  .upvote-badge span {
    @apply text-xs;
  }
  
  .product-list .grid {
    gap: 0;
  }
}<|MERGE_RESOLUTION|>--- conflicted
+++ resolved
@@ -22,11 +22,7 @@
 /* Custom component styles */
 @layer components {
   .btn-primary {
-<<<<<<< HEAD
-    @apply bg-orange-500 text-white font-semibold py-2 px-4 rounded-lg transition-all duration-200 hover:bg-orange-600 hover:shadow-lg disabled:opacity-60 disabled:cursor-not-allowed;
-=======
     @apply bg-gradient-to-r from-white to-primary-500 text-gray-900 font-semibold py-2 px-4 rounded-lg transition-all duration-200 hover:shadow-lg hover:-translate-y-0.5 disabled:opacity-60 disabled:cursor-not-allowed disabled:transform-none;
->>>>>>> 205e1f69
   }
 
   .btn-secondary {
